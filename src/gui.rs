/*-----------------------------------------------------------------------------------------
 *  Copyright (c) Microsoft Corporation. All rights reserved.
 *  Licensed under the MIT License. See LICENSE in the project root for license information.
 *----------------------------------------------------------------------------------------*/

use std::{mem, ptr};
<<<<<<< HEAD
use std::sync::mpsc::Sender;
use winapi::shared::windef::HWND;
use winapi::shared::ntdef::LPCWSTR;
use winapi::shared::basetsd::INT_PTR;
use winapi::shared::minwindef::{BOOL, DWORD, LPARAM, UINT, WPARAM};
use strings::to_utf16;
=======
use strings::to_utf16;
use winapi::shared::minwindef::{BOOL, DWORD, LPARAM, LRESULT, UINT, WPARAM};
use winapi::shared::ntdef::LPCWSTR;
use winapi::shared::windef::HWND;
use winapi::um::libloaderapi::GetModuleHandleW;
>>>>>>> ca49269d

extern "system" {
	pub fn ShutdownBlockReasonCreate(hWnd: HWND, pwszReason: LPCWSTR) -> BOOL;
	pub fn ShutdownBlockReasonDestroy(hWnd: HWND) -> BOOL;
}

<<<<<<< HEAD
struct DialogData {
	silent: bool,
	tx: Sender<ProgressWindow>,
}
=======
unsafe extern "system" fn wndproc(hwnd: HWND, msg: UINT, w: WPARAM, l: LPARAM) -> LRESULT {
	use winapi::ctypes::c_int;
	use winapi::um::wingdi::{
		GetStockObject, SelectObject, SetBkMode, TextOutW, ANSI_VAR_FONT, TRANSPARENT,
	};
	use winapi::um::winuser::{
		BeginPaint, DefWindowProcW, EndPaint, LoadIconW, PostQuitMessage, SendMessageW, ICON_BIG,
		LPCREATESTRUCTW, MAKEINTRESOURCEW, PAINTSTRUCT, WM_CREATE, WM_DESTROY, WM_PAINT,
		WM_QUERYENDSESSION, WM_SETICON,
	};

	match msg {
		WM_PAINT => {
			let mut ps = PAINTSTRUCT {
				hdc: mem::uninitialized(),
				fErase: 0,
				rcPaint: mem::uninitialized(),
				fRestore: 0,
				fIncUpdate: 0,
				rgbReserved: [0; 32],
			};

			let hdc = BeginPaint(hwnd, &mut ps);
			SetBkMode(hdc, TRANSPARENT as c_int);

			let font = GetStockObject(ANSI_VAR_FONT as c_int);
			SelectObject(hdc, font);

			let text = to_utf16("Updating VS Code...");
			TextOutW(hdc, 15, 15, text.as_ptr(), text.len() as c_int);

			EndPaint(hwnd, &ps);
>>>>>>> ca49269d

unsafe extern "system" fn dlgproc(hwnd: HWND, msg: UINT, _: WPARAM, l: LPARAM) -> INT_PTR {
	use resources;
	use winapi::shared::windef::RECT;
	use winapi::um::winuser::{GetDesktopWindow, GetWindowRect, SendDlgItemMessageW, SetWindowPos, ShowWindow,
	                          HWND_TOPMOST, SW_HIDE, WM_INITDIALOG, WM_DESTROY};
	use winapi::um::processthreadsapi::GetCurrentThreadId;
	use winapi::um::commctrl::PBM_SETMARQUEE;

	match msg {
		WM_INITDIALOG => {
			let data = &*(l as *const DialogData);
			if !data.silent {
				SendDlgItemMessageW(hwnd, resources::PROGRESS_SLIDER, PBM_SETMARQUEE, 1, 0);

				let mut rect: RECT = mem::uninitialized();
				GetWindowRect(hwnd, &mut rect);

				let width = rect.right - rect.left;
				let height = rect.bottom - rect.top;

				GetWindowRect(GetDesktopWindow(), &mut rect);

				SetWindowPos(
					hwnd,
					HWND_TOPMOST,
					rect.right / 2 - width / 2,
					rect.bottom / 2 - height / 2,
					width,
					height,
					0,
				);
			} else {
				ShowWindow(hwnd, SW_HIDE);
			}

			data.tx.send(ProgressWindow { ui_thread_id: GetCurrentThreadId() }).unwrap();

			ShutdownBlockReasonCreate(hwnd, to_utf16("VS Code is updating...").as_ptr());
			0
		}
		WM_DESTROY => {
			ShutdownBlockReasonDestroy(hwnd);
			0
		}
<<<<<<< HEAD
		_ => 0,
=======
		_ => DefWindowProcW(hwnd, msg, w, l),
	}
}

unsafe fn create_window_class(name: *const u16) {
	use winapi::um::winuser::{
		LoadCursorW, RegisterClassExW, COLOR_WINDOW, CS_HREDRAW, CS_VREDRAW, IDC_ARROW, WNDCLASSEXW,
	};

	let class = WNDCLASSEXW {
		cbSize: mem::size_of::<WNDCLASSEXW>() as UINT,
		style: CS_HREDRAW | CS_VREDRAW,
		lpfnWndProc: Some(wndproc),
		cbClsExtra: 0,
		cbWndExtra: 0,
		hInstance: GetModuleHandleW(ptr::null_mut()),
		hIcon: ptr::null_mut(),
		hCursor: LoadCursorW(ptr::null_mut(), IDC_ARROW),
		hbrBackground: mem::transmute(COLOR_WINDOW as usize),
		lpszMenuName: ptr::null_mut(),
		lpszClassName: name,
		hIconSm: ptr::null_mut(),
	};

	let result = RegisterClassExW(&class);

	if result == 0 {
		panic!("Could not create window");
>>>>>>> ca49269d
	}
}

pub struct ProgressWindow {
	ui_thread_id: DWORD,
}

unsafe impl Send for ProgressWindow {}

impl ProgressWindow {
	pub fn exit(&self) {
		use winapi::um::winuser::{PostThreadMessageW, WM_QUIT};

		unsafe {
			PostThreadMessageW(self.ui_thread_id, WM_QUIT, 0, 0);
		}
	}
}

<<<<<<< HEAD
pub fn run_progress_window(silent: bool, tx: Sender<ProgressWindow>) {
	use resources;
	use winapi::um::winuser::{DialogBoxParamW, MAKEINTRESOURCEW};
	use winapi::um::libloaderapi::GetModuleHandleW;
=======
pub fn create_progress_window(hidden: bool) -> ProgressWindow {
	use winapi::shared::windef::RECT;
	use winapi::um::commctrl::{PBM_SETMARQUEE, PBS_MARQUEE, PROGRESS_CLASS};
	use winapi::um::processthreadsapi::GetCurrentThreadId;
	use winapi::um::winuser::{
		CreateWindowExW, GetClientRect, GetDesktopWindow, GetWindowRect, SendMessageW, SetWindowPos,
		ShowWindow, UpdateWindow, CW_USEDEFAULT, HWND_TOPMOST, SW_HIDE, SW_SHOW, WS_CAPTION, WS_CHILD,
		WS_CLIPCHILDREN, WS_EX_COMPOSITED, WS_OVERLAPPED, WS_VISIBLE,
	};

	unsafe {
		let class_name = to_utf16("mainclass").as_ptr();
		create_window_class(class_name);

		let width = 280;
		let height = 90;

		let window = CreateWindowExW(
			WS_EX_COMPOSITED,
			class_name,
			to_utf16("VS Code").as_ptr(),
			WS_OVERLAPPED | WS_CAPTION | WS_CLIPCHILDREN,
			CW_USEDEFAULT,
			CW_USEDEFAULT,
			width,
			height,
			ptr::null_mut(),
			ptr::null_mut(),
			GetModuleHandleW(ptr::null()),
			ptr::null_mut(),
		);

		if window.is_null() {
			panic!("Could not create window");
		}

		ShowWindow(window, if hidden { SW_HIDE } else { SW_SHOW });
		UpdateWindow(window);
>>>>>>> ca49269d

	let data = DialogData { silent, tx };

	unsafe {
		DialogBoxParamW(
			GetModuleHandleW(ptr::null_mut()),
			MAKEINTRESOURCEW(resources::PROGRESS_DIALOG),
			ptr::null_mut(),
			Some(dlgproc),
			(&data as *const DialogData) as LPARAM
		);
	}
}

pub fn message_box(text: &str, caption: &str) -> i32 {
	use winapi::um::winuser::{MessageBoxW, MB_ICONERROR, MB_SYSTEMMODAL};

	unsafe {
		MessageBoxW(
			ptr::null_mut(),
			to_utf16(text).as_ptr(),
			to_utf16(caption).as_ptr(),
			MB_ICONERROR | MB_SYSTEMMODAL,
		)
	}
}

pub fn open_url(url: &str) {
	use winapi::um::shellapi::ShellExecuteW;
	use winapi::um::winuser::SW_SHOWNORMAL;

	unsafe {
		ShellExecuteW(
			ptr::null_mut(),
			to_utf16("open").as_ptr(),
			to_utf16(url).as_ptr(),
			ptr::null_mut(),
			ptr::null_mut(),
			SW_SHOWNORMAL,
		);
	}
}<|MERGE_RESOLUTION|>--- conflicted
+++ resolved
@@ -4,65 +4,22 @@
  *----------------------------------------------------------------------------------------*/
 
 use std::{mem, ptr};
-<<<<<<< HEAD
 use std::sync::mpsc::Sender;
-use winapi::shared::windef::HWND;
-use winapi::shared::ntdef::LPCWSTR;
+use strings::to_utf16;
 use winapi::shared::basetsd::INT_PTR;
 use winapi::shared::minwindef::{BOOL, DWORD, LPARAM, UINT, WPARAM};
-use strings::to_utf16;
-=======
-use strings::to_utf16;
-use winapi::shared::minwindef::{BOOL, DWORD, LPARAM, LRESULT, UINT, WPARAM};
 use winapi::shared::ntdef::LPCWSTR;
 use winapi::shared::windef::HWND;
-use winapi::um::libloaderapi::GetModuleHandleW;
->>>>>>> ca49269d
 
 extern "system" {
 	pub fn ShutdownBlockReasonCreate(hWnd: HWND, pwszReason: LPCWSTR) -> BOOL;
 	pub fn ShutdownBlockReasonDestroy(hWnd: HWND) -> BOOL;
 }
 
-<<<<<<< HEAD
 struct DialogData {
 	silent: bool,
 	tx: Sender<ProgressWindow>,
 }
-=======
-unsafe extern "system" fn wndproc(hwnd: HWND, msg: UINT, w: WPARAM, l: LPARAM) -> LRESULT {
-	use winapi::ctypes::c_int;
-	use winapi::um::wingdi::{
-		GetStockObject, SelectObject, SetBkMode, TextOutW, ANSI_VAR_FONT, TRANSPARENT,
-	};
-	use winapi::um::winuser::{
-		BeginPaint, DefWindowProcW, EndPaint, LoadIconW, PostQuitMessage, SendMessageW, ICON_BIG,
-		LPCREATESTRUCTW, MAKEINTRESOURCEW, PAINTSTRUCT, WM_CREATE, WM_DESTROY, WM_PAINT,
-		WM_QUERYENDSESSION, WM_SETICON,
-	};
-
-	match msg {
-		WM_PAINT => {
-			let mut ps = PAINTSTRUCT {
-				hdc: mem::uninitialized(),
-				fErase: 0,
-				rcPaint: mem::uninitialized(),
-				fRestore: 0,
-				fIncUpdate: 0,
-				rgbReserved: [0; 32],
-			};
-
-			let hdc = BeginPaint(hwnd, &mut ps);
-			SetBkMode(hdc, TRANSPARENT as c_int);
-
-			let font = GetStockObject(ANSI_VAR_FONT as c_int);
-			SelectObject(hdc, font);
-
-			let text = to_utf16("Updating VS Code...");
-			TextOutW(hdc, 15, 15, text.as_ptr(), text.len() as c_int);
-
-			EndPaint(hwnd, &ps);
->>>>>>> ca49269d
 
 unsafe extern "system" fn dlgproc(hwnd: HWND, msg: UINT, _: WPARAM, l: LPARAM) -> INT_PTR {
 	use resources;
@@ -108,38 +65,7 @@
 			ShutdownBlockReasonDestroy(hwnd);
 			0
 		}
-<<<<<<< HEAD
 		_ => 0,
-=======
-		_ => DefWindowProcW(hwnd, msg, w, l),
-	}
-}
-
-unsafe fn create_window_class(name: *const u16) {
-	use winapi::um::winuser::{
-		LoadCursorW, RegisterClassExW, COLOR_WINDOW, CS_HREDRAW, CS_VREDRAW, IDC_ARROW, WNDCLASSEXW,
-	};
-
-	let class = WNDCLASSEXW {
-		cbSize: mem::size_of::<WNDCLASSEXW>() as UINT,
-		style: CS_HREDRAW | CS_VREDRAW,
-		lpfnWndProc: Some(wndproc),
-		cbClsExtra: 0,
-		cbWndExtra: 0,
-		hInstance: GetModuleHandleW(ptr::null_mut()),
-		hIcon: ptr::null_mut(),
-		hCursor: LoadCursorW(ptr::null_mut(), IDC_ARROW),
-		hbrBackground: mem::transmute(COLOR_WINDOW as usize),
-		lpszMenuName: ptr::null_mut(),
-		lpszClassName: name,
-		hIconSm: ptr::null_mut(),
-	};
-
-	let result = RegisterClassExW(&class);
-
-	if result == 0 {
-		panic!("Could not create window");
->>>>>>> ca49269d
 	}
 }
 
@@ -159,51 +85,10 @@
 	}
 }
 
-<<<<<<< HEAD
 pub fn run_progress_window(silent: bool, tx: Sender<ProgressWindow>) {
 	use resources;
 	use winapi::um::winuser::{DialogBoxParamW, MAKEINTRESOURCEW};
 	use winapi::um::libloaderapi::GetModuleHandleW;
-=======
-pub fn create_progress_window(hidden: bool) -> ProgressWindow {
-	use winapi::shared::windef::RECT;
-	use winapi::um::commctrl::{PBM_SETMARQUEE, PBS_MARQUEE, PROGRESS_CLASS};
-	use winapi::um::processthreadsapi::GetCurrentThreadId;
-	use winapi::um::winuser::{
-		CreateWindowExW, GetClientRect, GetDesktopWindow, GetWindowRect, SendMessageW, SetWindowPos,
-		ShowWindow, UpdateWindow, CW_USEDEFAULT, HWND_TOPMOST, SW_HIDE, SW_SHOW, WS_CAPTION, WS_CHILD,
-		WS_CLIPCHILDREN, WS_EX_COMPOSITED, WS_OVERLAPPED, WS_VISIBLE,
-	};
-
-	unsafe {
-		let class_name = to_utf16("mainclass").as_ptr();
-		create_window_class(class_name);
-
-		let width = 280;
-		let height = 90;
-
-		let window = CreateWindowExW(
-			WS_EX_COMPOSITED,
-			class_name,
-			to_utf16("VS Code").as_ptr(),
-			WS_OVERLAPPED | WS_CAPTION | WS_CLIPCHILDREN,
-			CW_USEDEFAULT,
-			CW_USEDEFAULT,
-			width,
-			height,
-			ptr::null_mut(),
-			ptr::null_mut(),
-			GetModuleHandleW(ptr::null()),
-			ptr::null_mut(),
-		);
-
-		if window.is_null() {
-			panic!("Could not create window");
-		}
-
-		ShowWindow(window, if hidden { SW_HIDE } else { SW_SHOW });
-		UpdateWindow(window);
->>>>>>> ca49269d
 
 	let data = DialogData { silent, tx };
 
